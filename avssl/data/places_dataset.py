--- conflicted
+++ resolved
@@ -37,14 +37,8 @@
         self.audio_base_path = audio_base_path
         self.image_base_path = image_base_path
 
-<<<<<<< HEAD
-        for i in len(self.data):
-            self.data[i]["wav"] = os.path.join(audio_base_path, self.data[i]["wav"])
-            self.data[i]["image"] = os.path.join(image_base_path, self.data[i]["image"])
-=======
         for d in self.data:
             d["wav"] = os.path.join(audio_base_path, d["wav"])
             d["image"] = os.path.join(image_base_path, d["image"])
->>>>>>> e5edc4f0
 
         logging.info(f"Places Audio ({self.split}): {len(self.data)} samples")