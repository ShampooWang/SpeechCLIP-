<<<<<<< HEAD
from .speechclip_p import ParallelSpeechClip
from .speechclip_c import CascadedSpeechClip
=======
from .speechclip_p import (
    ParallelSpeechClip,
    ParallelSpeechClip_AttPool,
    ParallelSpeechClip_AttPool_FineGrain,
    ParallelSpeechClip_AttPool_FineGrainHookResBlk,
)
>>>>>>> fb2593d8
<|MERGE_RESOLUTION|>--- conflicted
+++ resolved
@@ -1,11 +1,7 @@
-<<<<<<< HEAD
-from .speechclip_p import ParallelSpeechClip
 from .speechclip_c import CascadedSpeechClip
-=======
 from .speechclip_p import (
     ParallelSpeechClip,
     ParallelSpeechClip_AttPool,
     ParallelSpeechClip_AttPool_FineGrain,
     ParallelSpeechClip_AttPool_FineGrainHookResBlk,
-)
->>>>>>> fb2593d8
+)