import logging
import math
import pickle
from typing import Tuple, Union

import numpy as np
import torch
from jiwer import cer, wer
from torch import nn
from torch.nn import functional as F

from avssl.base import OrderedNamespace
from avssl.module import (
    ClipModel,
    MeanPoolingLayer,
    S3prlSpeechEncoder,
    SupConLoss,
    mutualRetrieval,
)
from avssl.module.speechclip_c_modules import (
    GumbelVectorQuantizer,
    KmeansVectorQuantizer,
)
from avssl.optim import get_scheduler

from .base_model import BaseLightningModel


class CascadedSpeechClip(BaseLightningModel):
    def __init__(self, config: OrderedNamespace):
        super().__init__(config)
        # self.automatic_optimization = False
        # self.device = config.clip.device
        self.audio_encoder_type = config.audio_encoder.type
        if self.audio_encoder_type == "s3prl":
            self.audio_encoder = S3prlSpeechEncoder(**config.audio_encoder)
            self.embd_dim = self.audio_encoder.out_dim
        else:
            raise NotImplementedError(
                f"Unknown audio encoder type {self.audio_encoder_type}"
            )

        self.clip = ClipModel(
            **config.clip,
            device=self.device,
        )

        self.text_embd_dim = self.clip.model.token_embedding.weight.size(-1)

        self.downsampling = nn.Sequential(
            nn.Conv1d(self.embd_dim, self.embd_dim, 2, 2, 0, 1),
            nn.AvgPool1d(2, 2, 0),
            nn.Conv1d(self.embd_dim, self.text_embd_dim, 2, 2, 0, 1),
        )

        self.vector_quantizer = None
        self.vq_type = config.vq.type

        if config.vq.activation == "relu":
            activation = nn.ReLU()
        elif config.vq.activation == "gelu":
            activation = nn.GELU()
        else:
            raise Exception("unknown activation " + config.activation)

        if self.vq_type == "gumbel":
            self.vector_quantizer = GumbelVectorQuantizer(
                dim=self.text_embd_dim,
                num_vars=self.clip.model.token_embedding.weight.size(
                    0
                ),  # config.vq.num_vars,
                temp=config.vq.temp,
                groups=config.vq.groups,
                combine_groups=config.vq.combine_groups,
                vq_dim=config.vq.vq_dim if config.vq.vq_dim > 0 else self.text_embd_dim,
                time_first=False,
                activation=activation,
                weight_proj_factor=2,
                # init_codebook=self.text_embd.weight,
                init_codebook=0,  # no codebook needed
            )
        elif self.vq_type == "kmeans":
            self.vector_quantizer = KmeansVectorQuantizer(
                dim=self.text_embd_dim,
                num_vars=config.vq.num_vars,
                groups=config.vq.groups,
                combine_groups=config.vq.combine_groups,
                vq_dim=config.vq.vq_dim if config.vq.vq_dim > 0 else self.text_embd_dim,
                time_first=False,
                gamma=config.vq.gamma,
                init_codebook=self.clip.used_text_embd_weight,
            )
        else:
            assert (
                config.vq_type == "none" or config.vq_type is None
            ), "Unknown quantizer type"

        self.logit_scale = nn.Parameter(torch.ones([]) * np.log(1 / 0.07))

        self.recall_at = config.retrieval.recall_at

        self.beta = config.vq.beta

        self.criterion = SupConLoss(
            temperature=config.cl_loss.temperature,
            contrast_mode=config.cl_loss.contrast_mode,
            base_temperature=config.cl_loss.base_temperature,
        )

    def forward_audio(
        self,
        wav: Union[torch.Tensor, list],
        wav_len: Union[torch.Tensor, list] = [],
    ) -> Union[Tuple[Union[torch.Tensor, list], torch.Tensor], torch.Tensor]:
        audio_feat, audio_feat_len = self.audio_encoder(wav, wav_len)
        return audio_feat, audio_feat_len

    def forward_image(self, images: Union[list, torch.Tensor]) -> torch.Tensor:
        if isinstance(images, list):
            image_tensor = self.clip.prep_image(images).to(self.device)
        elif isinstance(images, torch.Tensor):
            if images.dim() != 4 or images.shape[1] != 3:
                raise ValueError(f"Incorrect image tensor shape {images.shape}")
            image_tensor = images
        else:
            raise TypeError(f"Unknown image type {type(images)}")

        image_feat = self.clip.encode_image(image_tensor)
        return image_feat

    def forward_text(self, sents: Union[list, torch.Tensor]) -> torch.Tensor:
        if isinstance(sents, list):
            text_tensor = self.clip.prep_text(sents).to(self.device)
        elif isinstance(sents, torch.Tensor):
            if sents.dim() != 2:
                raise ValueError(f"Incorrect text tensor shape {sents.shape}")
            text_tensor = sents
        else:
            raise TypeError(f"Unknown text type {type(sents)}")

        text_feat = self.clip.encode_text(text_tensor)
        return text_feat

    def reportRetrieval(self, score_per_audio, score_per_image, AI_answers, IA_answers):
        recall_results_AI, recall_results_IA, recall_results_mean = mutualRetrieval(
            score_per_A=score_per_audio,
            score_per_B=score_per_image,
            AB_answers=AI_answers,
            BA_answers=IA_answers,
            recall_at=self.recall_at,
        )

        self.log("val_recall_AI", recall_results_AI)
        self.log("val_recall_IA", recall_results_IA)
        self.log("val_recall_mean", recall_results_mean)
        self.log("val_recall_mean_1", recall_results_mean["recall@1"])

    def forward(
        self,
        batch,
        cal_loss: bool = False,
    ) -> dict:
        max_len = 75

        def conv1d_length(
            length: Union[torch.Tensor, list],
            kernel: int,
            stride: int,
            pad: int,
            dilation: int,
        ):
            for i in range(length.size(0)):
                length[i] = math.floor(
                    (length[i] + 2 * pad - dilation * (kernel - 1)) / stride + 1
                )
                if length[i] > max_len:
                    length[i] = max_len

        def mean_length(
            length: Union[torch.Tensor, list], kernel: int, stride: int, pad: int
        ):
            for i in range(length.size(0)):
                length[i] = math.floor((length[i] + 2 * pad - kernel) / stride + 1)
                if length[i] > max_len:
                    length[i] = max_len

        wav = batch["wav"]
        wav_len = batch["wav_len"]
        image = batch["image"]
        id = batch["id"]
        id = torch.cat(id, dim=0)

        # update device information to clip model
        self.clip.update_device(self.device)

        audio_feat, audio_len = self.forward_audio(wav, wav_len)
        image_feat = self.forward_image(image)
        # print(image_feat.shape)
        # # exit(1)

        #  down sampling
        audio_feat = audio_feat.permute(0, 2, 1)  # (B, T, F) -> (B, F, T)
        audio_feat = self.downsampling(audio_feat)

        # compute audio length
        conv1d_length(audio_len, 2, 2, 0, 1)
        mean_length(audio_len, 2, 2, 0)
        conv1d_length(audio_len, 2, 2, 0, 1)

        # vector quantization
        vq_result = self.vector_quantizer(audio_feat, produce_targets=True)
<<<<<<< HEAD

        # if vq_result["subword_prob"].size(1) > 75:
        #     vq_result["subword_prob"] = vq_result["subword_prob"][:, :75, :]
=======
        if vq_result["subword_prob"].size(1) > max_len:
            vq_result["subword_prob"] = vq_result["subword_prob"][:, :max_len, :]
        if vq_result["targets"].size(1) > max_len:
            vq_result["targets"] = vq_result["targets"][:, :max_len, :]
>>>>>>> 223dc4fc

        audio_feat = self.clip.encode_subword(vq_result, audio_len)
        if cal_loss:
            audio_feat = audio_feat / audio_feat.norm(dim=-1, keepdim=True)
            image_feat = image_feat / image_feat.norm(dim=-1, keepdim=True)

            assert audio_feat.shape == image_feat.shape

            assert audio_feat.shape[0] == id.shape[0]

            cl_loss = self.criterion(
                features=torch.stack([audio_feat, image_feat], dim=1),
                labels=id,
            )
            loss = vq_result["loss"] * self.beta + cl_loss

            return loss, audio_feat, image_feat, vq_result, id

        return audio_feat, image_feat, vq_result, id

    def training_step(self, batch, batch_idx):
        loss, _, _, res, _ = self.forward(batch, cal_loss=True)

        result = {}
        for key in res.keys():
            if (key == "code_cpx") | (key == "prob_cpx") | (key == "temp"):
                result[key] = res[key]

        self.log_dict(result, on_step=True, on_epoch=True, prog_bar=True, logger=True)

        # opts, _ = self.configure_optimizers()
        # for opt in opts:
        #     opt.zero_grad()
        #     # automatically applies scaling, etc...
        #     self.manual_backward(loss)
        #     opt.step()
        self.log("train_loss", loss)
        return {"loss": loss}

    def validation_step(self, batch, batch_idx):
        loss, audio_feat, image_feat, res, id = self.forward(batch, cal_loss=True)
        loss = loss.detach().cpu()
        audio_feat = audio_feat.detach().cpu()
        image_feat = image_feat.detach().cpu()
        id = id.detach().cpu()

        result = {"val_loss": loss}
        for key in res.keys():
            if isinstance(res[key], torch.Tensor):
                res[key] = res[key].detach().cpu()
            if (key == "code_cpx") | (key == "prob_cpx") | (key == "temp"):
                result[key] = res[key]

        detok_targets = self.clip.deTokenize(res["targets"])

        wer_score = wer(batch["text"], detok_targets)
        cer_score = cer(batch["text"], detok_targets)

        result.update(
            {
                "val_wer": wer_score,
                "val_cer": cer_score,
            }
        )

        self.log_dict(
            result,
            on_step=True,
            on_epoch=True,
            prog_bar=True,
            logger=True,
            sync_dist=True,
        )

        return {
            "id": id,
            "audio_feat": audio_feat,
            "image_feat": image_feat,
            "vq_targets": res["targets"].squeeze(),
        }

    # def validation_step_end(self, batch_parts):
    # #     # predictions from each GPU
    #     ids = batch_parts["image_feat"]
    #     print("ids_end",ids)
    #     exit(1)
    # #     exit(1)
    # #     audio_feats = batch_parts["audio_feat"]
    # #     image_feats = batch_parts["image_feat"]

    # #     print("asd")
    # #     print(ids)
    # #     exit(1)

    # #     # do something with both outputs
    # #     return 2

    # # def log_grad_norm(self, grad_norm_dict):
    # #     print(grad_norm_dict)
    # #     self.log_dict(grad_norm_dict, on_step=True, on_epoch=True, prog_bar=False, logger=True)

    def validation_epoch_end(self, outputs):
        all_ids = torch.cat([x["id"] for x in outputs], dim=0)
        all_imgs = torch.cat([x["image_feat"] for x in outputs], dim=0)
        id_img_pairs = {_id.item(): _img for _id, _img in zip(all_ids, all_imgs)}

        del all_imgs

        all_audo_feats = torch.cat([x["audio_feat"] for x in outputs], dim=0)
        all_audo_feats_id = all_ids

        all_img_feats = torch.stack([x for _, x in id_img_pairs.items()], dim=0)
        all_img_feats_id = torch.LongTensor(list(id_img_pairs.keys()))

        print(
            "Total #{} images, #{} audio".format(
                len(all_img_feats), len(all_audo_feats)
            )
        )

        # calculate dot product
        score_per_audio = torch.matmul(
            all_audo_feats.to(self.device), all_img_feats.T.to(self.device)
        )
        score_per_image = score_per_audio.T

        # AI : Audio -> Image, IA: Image -> Audio
        AI_answers = all_audo_feats_id
        IA_answers = all_img_feats_id

        self.reportRetrieval(
            score_per_audio=score_per_audio,
            score_per_image=score_per_image,
            AI_answers=AI_answers,
            IA_answers=IA_answers,
        )

        # calculate KL between vq targets and ground truth dist.
        all_targets = torch.cat([x["vq_targets"].flatten() for x in outputs], dim=0)
        all_targets = all_targets.flatten()
        all_targets = all_targets.long()
        vq_dist = torch.bincount(all_targets)
        del all_targets
        if len(vq_dist) < len(self.clip.selected_text_emb_ids_dist):
            vq_dist = torch.cat(
                [
                    vq_dist,
                    torch.zeros(
                        len(self.clip.selected_text_emb_ids_dist) - len(vq_dist)
                    ),
                ]
            )
        codebook_usage = torch.sum(vq_dist > 0) / len(vq_dist)
        # smooth the prob. of vq_dist to calculate KL
        vq_dist = vq_dist + 1e-10
        vq_dist = vq_dist / vq_dist.sum()
        target_KL = F.kl_div(
            torch.log(vq_dist), self.clip.selected_text_emb_ids_dist, reduction="sum"
        )
        self.log("val_target_KL", target_KL)
        self.log("val_codebook_usage", codebook_usage)

    def configure_optimizers(self):
        optimizers = []
        schedulers = []

        if self.config.audio_encoder.trainable:
            audio_params = list(self.audio_encoder.parameters())

        audio_params = audio_params + list(self.downsampling.parameters())
        audio_params = audio_params + list(self.vector_quantizer.parameters())

        audio_optimizer = getattr(torch.optim, self.config.audio_encoder.optim.name)(
            audio_params,
            **self.config.audio_encoder.optim.args,
        )
        audio_scheduler = get_scheduler(
            optimizer=audio_optimizer,
            **self.config.audio_encoder.scheduler,
        )
        optimizers.append(audio_optimizer)
        schedulers.append(
            {
                "scheduler": audio_scheduler,
                "interval": "step",
            }
        )

        if self.config.clip.image_encoder_trainable:
            image_optimizer = getattr(torch.optim, self.config.clip.image_optim.name)(
                self.clip.model.visual.parameters(),
                **self.config.clip.image_optim.args,
            )
            image_scheduler = get_scheduler(
                optimizer=image_optimizer,
                **self.config.clip.scheduler,
            )
            optimizers.append(image_optimizer)
            schedulers.append(
                {
                    "scheduler": image_scheduler,
                    "interval": "step",
                }
            )

        return optimizers, schedulers<|MERGE_RESOLUTION|>--- conflicted
+++ resolved
@@ -209,16 +209,9 @@
 
         # vector quantization
         vq_result = self.vector_quantizer(audio_feat, produce_targets=True)
-<<<<<<< HEAD
 
         # if vq_result["subword_prob"].size(1) > 75:
         #     vq_result["subword_prob"] = vq_result["subword_prob"][:, :75, :]
-=======
-        if vq_result["subword_prob"].size(1) > max_len:
-            vq_result["subword_prob"] = vq_result["subword_prob"][:, :max_len, :]
-        if vq_result["targets"].size(1) > max_len:
-            vq_result["targets"] = vq_result["targets"][:, :max_len, :]
->>>>>>> 223dc4fc
 
         audio_feat = self.clip.encode_subword(vq_result, audio_len)
         if cal_loss:
