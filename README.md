--- conflicted
+++ resolved
@@ -10,12 +10,8 @@
 ```bash
 bash egs/run_speechclip_c.sh
 
-<<<<<<< HEAD
-```
-=======
 ```
 
 # Contribute
 Please run autoformatter before opening PR!
-Autoformat `audio-visual-ssl/dev-support/`
->>>>>>> 0a0ffc06
+Autoformat `audio-visual-ssl/dev-support/`