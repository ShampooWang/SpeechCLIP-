--- conflicted
+++ resolved
@@ -28,14 +28,9 @@
   reduce_subword_embbedding: ./avssl/data/flickr_stat/text_clip_vocab_usage_byfreq.npy # npy file for the selected embedding ID and its frequency
 
 keyword:
-<<<<<<< HEAD
-  number: 2
-  attn_head_num: 4
-=======
   attention_heads: 8
   number: 1
   detokenized_K_neighbors: 10
->>>>>>> 8bc93b64
 
 audio_encoder:
   type: s3prl
@@ -63,13 +58,8 @@
   check_val_every_n_epoch: 1
   precision: 16
   logger: true
-<<<<<<< HEAD
   log_every_n_steps: 1
   default_root_dir: exp/sc_c/kw2_head8_ws
-=======
-  log_every_n_steps: 8
-  default_root_dir: exp/sc_c/kw4
->>>>>>> 8bc93b64
   num_sanity_val_steps: 0
   # accelerator: dp
   # limit_train_batches: 1
